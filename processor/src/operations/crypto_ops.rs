--- conflicted
+++ resolved
@@ -92,9 +92,8 @@
         let b = Felt::new(index.as_int() >> 1);
 
         // use hasher to compute the Merkle root of the path
-<<<<<<< HEAD
-        let (addr, computed_root) = self.hasher.build_merkle_root(node, &path, index);
-
+        let (addr, computed_root) = self.chiplets.build_merkle_root(node, &path, index);
+        
         // save values in the decoder helper registers in the following order (from the start):
         // - addr(r) - Its the row address in the hasher trace from when the computation starts.
         // - b - least significant bit of the node index.
@@ -110,9 +109,7 @@
             sibling[2],
             sibling[3],
         ];
-=======
-        let (_addr, computed_root) = self.chiplets.build_merkle_root(node, &path, index);
->>>>>>> 83a63602
+
 
         self.decoder
             .set_user_op_helpers(Operation::MpVerify, &helper_values);
